--- conflicted
+++ resolved
@@ -174,14 +174,9 @@
 
     response = internal_create_meeting(user, user_opts)
     unless response.nil?
-<<<<<<< HEAD
       self.attendee_api_password = response[:attendeePW]
       self.moderator_api_password = response[:moderatorPW]
-=======
-      self.attendee_password = response[:attendeePW]
-      self.moderator_password = response[:moderatorPW]
       self.create_time = response[:createTime]
->>>>>>> 5a8414e0
       self.save unless self.new_record?
     end
 
@@ -362,6 +357,7 @@
       # returns true if something was changed
       config_xml = self.room_options.set_on_config_xml(config_xml)
       if config_xml
+
         # get the new token for the room, and return it
         self.server.api.set_config_xml(self.meetingid, config_xml)
       else
