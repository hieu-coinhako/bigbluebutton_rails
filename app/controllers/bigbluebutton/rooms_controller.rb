# -*- coding: utf-8 -*-
require 'bigbluebutton_api'

class Bigbluebutton::RoomsController < ApplicationController
  include BigbluebuttonRails::InternalControllerMethods

  before_filter :find_room, :except => [:index, :create, :new, :join]

  # set headers only in actions that might trigger api calls
  before_filter :set_request_headers, :only => [:join_mobile, :end, :running, :join, :destroy]

  before_filter :join_check_room, :only => :join
  before_filter :join_user_params, :only => :join
  before_filter :join_check_can_create, :only => :join
  before_filter :join_check_redirect_to_mobile, :only => :join

  respond_to :html, :except => :running
  respond_to :json, :only => [:running, :show, :new, :index, :create, :update]

  def index
    @rooms ||= BigbluebuttonRoom.all
    respond_with(@rooms)
  end

  def show
    respond_with(@room)
  end

  def new
    @room ||= BigbluebuttonRoom.new
    respond_with(@room)
  end

  def edit
    respond_with(@room)
  end

  def create
    @room ||= BigbluebuttonRoom.new(room_params)

    if params[:bigbluebutton_room] and
        (not params[:bigbluebutton_room].has_key?(:meetingid) or
         params[:bigbluebutton_room][:meetingid].blank?)
      @room.meetingid = @room.name
    end

    respond_with @room do |format|
      if @room.save
        message = t('bigbluebutton_rails.rooms.notice.create.success')
        format.html {
          redirect_to_using_params bigbluebutton_room_path(@room), :notice => message
        }
        format.json {
          render :json => { :message => message }, :status => :created
        }
      else
        format.html {
          message = t('bigbluebutton_rails.rooms.notice.create.failure')
          redirect_to_params_or_render :new, :error => message
        }
        format.json { render :json => @room.errors.full_messages, :status => :unprocessable_entity }
      end
    end
  end

  def update
    respond_with @room do |format|
      if @room.update_attributes(room_params)
        message = t('bigbluebutton_rails.rooms.notice.update.success')
        format.html {
          redirect_to_using_params bigbluebutton_room_path(@room), :notice => message
        }
        format.json { render :json => { :message => message } }
      else
        format.html {
          message = t('bigbluebutton_rails.rooms.notice.update.failure')
          redirect_to_params_or_render :edit, :error => message
        }
        format.json { render :json => @room.errors.full_messages, :status => :unprocessable_entity }
      end
    end
  end

  def destroy
    error = false
    begin
      @room.fetch_is_running?
      @room.send_end if @room.is_running?
      message = t('bigbluebutton_rails.rooms.notice.destroy.success')
    rescue BigBlueButton::BigBlueButtonException => e
      error = true
      message = t('bigbluebutton_rails.rooms.notice.destroy.success_with_bbb_error', :error => e.to_s[0..200])
    end

    # TODO: what if it fails?
    @room.destroy

    respond_with do |format|
      format.html {
        flash[:error] = message if error
        redirect_to_using_params bigbluebutton_rooms_url
      }
      format.json {
        if error
          render :json => { :message => message }, :status => :error
        else
          render :json => { :message => message }
        end
      }
    end
  end

  # Used to join users into a meeting. Most of the work is done in before filters.
  # Can be called via GET or POST and accepts parameters both in the POST data and URL.
  def join
    join_internal(@user_name, @user_role, @user_id)
  end

  # Used to join private rooms or to invite anonymous users (not logged)
  def invite
    respond_with @room do |format|

      @user_role = bigbluebutton_role(@room)
      if @user_role.nil?
        raise BigbluebuttonRails::RoomAccessDenied.new
      else
        format.html
      end

    end
  end

  def running
    begin
      @room.fetch_is_running?
    rescue BigBlueButton::BigBlueButtonException => e
      flash[:error] = e.to_s[0..200]
      render :json => { :running => "false", :error => "#{e.to_s[0..200]}" }
    else
      render :json => { :running => "#{@room.is_running?}" }
    end
  end

  def end
    error = false
    begin
      @room.fetch_is_running?
      if @room.is_running?
        @room.send_end
        message = t('bigbluebutton_rails.rooms.notice.end.success')
      else
        error = true
        message = t('bigbluebutton_rails.rooms.notice.end.not_running')
      end
    rescue BigBlueButton::BigBlueButtonException => e
      error = true
      message = e.to_s[0..200]
    end

    if error
      respond_with do |format|
        format.html {
          flash[:error] = message
          redirect_to_using_params :back
        }
        format.json { render :json => message, :status => :error }
      end
    else
      respond_with do |format|
        format.html {
          redirect_to_using_params bigbluebutton_room_path(@room), :notice => message
        }
        format.json { render :json => message }
      end
    end

  end

  def join_mobile
    filtered_params = select_params_for_join_mobile(params.clone)
    @join_mobile = join_bigbluebutton_room_url(@room, filtered_params.merge({:auto_join => '1' }))
    @join_desktop = join_bigbluebutton_room_url(@room, filtered_params.merge({:desktop => '1' }))
  end

  def fetch_recordings
    error = false

    if @room.server.nil?
      error = true
      message = t('bigbluebutton_rails.rooms.errors.fetch_recordings.no_server')
    else
      begin
        # filter only recordings created by this room
        filter = { :meetingID => @room.meetingid }
        @room.server.fetch_recordings(filter)
        message = t('bigbluebutton_rails.rooms.notice.fetch_recordings.success')
      rescue BigBlueButton::BigBlueButtonException => e
        error = true
        message = e.to_s[0..200]
      end
    end

    respond_with do |format|
      format.html {
        flash[error ? :error : :notice] = message
        redirect_to_using_params bigbluebutton_room_path(@room)
      }
      format.json {
        if error
          render :json => { :message => message }, :status => :error
        else
          render :json => true, :status => :ok
        end
      }
    end
  end

  def recordings
    @recordings ||= @room.recordings
    respond_with(@recordings)
  end

  protected

  def find_room
    @room ||= BigbluebuttonRoom.find_by_param(params[:id])
  end

  def set_request_headers
    unless @room.nil?
      @room.request_headers["x-forwarded-for"] = request.remote_ip
    end
  end

  def join_check_room
    @room ||= BigbluebuttonRoom.find_by_param(params[:id]) unless params[:id].blank?
    if @room.nil?
      message = t('bigbluebutton_rails.rooms.errors.join.wrong_params')
      redirect_to :back, :notice => message
    end
  end

  # Checks the parameters received when calling `join` and sets them in variables to
  # be accessed by other methods. Sets the user's name, id and role. Gives priority to
  # a logged user over the information provided in the params.
  def join_user_params
    # gets the user information, given priority to a possible logged user
    if bigbluebutton_user.nil?
      @user_name = params[:user].blank? ? nil : params[:user][:name]
      @user_id = nil
    else
      @user_name = bigbluebutton_user.name
      @user_id = bigbluebutton_user.id
    end

    # the role: nil means access denied, :key means check the room
    # key, otherwise just use it
    @user_role = bigbluebutton_role(@room)
    if @user_role.nil?
      raise BigbluebuttonRails::RoomAccessDenied.new
    elsif @user_role == :key
      @user_role = @room.user_role(params[:user])
    end

    if @user_role.nil? or @user_name.blank?
      flash[:error] = t('bigbluebutton_rails.rooms.errors.join.failure')
      redirect_to_on_join_error
    end
  end

  # Aborts and redirects to an error if the user can't create a meeting in
  # the room and it needs to be created.
  def join_check_can_create
    begin
      unless @room.fetch_is_running?
        unless bigbluebutton_can_create?(@room, @user_role)
          flash[:error] = t('bigbluebutton_rails.rooms.errors.join.cannot_create')
          redirect_to_on_join_error
        end
      end
    rescue BigBlueButton::BigBlueButtonException => e
      flash[:error] = e.to_s[0..200]
      redirect_to_on_join_error
    end
  end

  # If the user called the join from a mobile device, he will be redirected to
  # an intermediary page with information about the mobile client. A few flags set
  # in the params can override this behavior and skip this intermediary page.
  def join_check_redirect_to_mobile
    if browser.mobile? &&
        !BigbluebuttonRails::value_to_boolean(params[:auto_join]) &&
        !BigbluebuttonRails::value_to_boolean(params[:desktop])

      # since we're redirecting to an intermediary page, we set in the params the params
      # we received, including the referer, so we can go back to the previous page if needed
      filtered_params = select_params_for_join_mobile(params.clone)
      begin
        filtered_params[:redir_url] = Addressable::URI.parse(request.env["HTTP_REFERER"]).path
      rescue
      end

      redirect_to join_mobile_bigbluebutton_room_path(@room, filtered_params)
    end
  end

  # Selects the params from `params` that should be passed in a redirect to `join_mobile` and
  # adds new parameters that might be needed.
  def select_params_for_join_mobile(params)
    params.blank? ? {} : params.slice("user", "redir_url")
  end

  # Default method to redirect after an error in the action `join`.
  def redirect_to_on_join_error
    redirect_to_using_params_or_back(invite_bigbluebutton_room_path(@room))
  end

  # The internal process to join a meeting.
  def join_internal(username, role, id)
    begin
      # first check if we have to create the room and if the user can do it
      unless @room.fetch_is_running?
        if bigbluebutton_can_create?(@room, role)
          user_opts = bigbluebutton_create_options(@room)
          @room.create_meeting(bigbluebutton_user, request, user_opts)
        else
          flash[:error] = t('bigbluebutton_rails.rooms.errors.join.cannot_create')
          redirect_to_on_join_error
          return
        end
      end

      # gets the token with the configurations for this user/room
      token = @room.fetch_new_token
      options = if token.nil? then {} else { :configToken => token } end

<<<<<<< HEAD
      # set the create time, if it exists
      options.merge!({ createTime: @room.create_time }) unless @room.create_time.blank?
=======
      options.merge!({:userID => id}) unless id.blank?
>>>>>>> f1329248

      # room created and running, try to join it
      url = @room.join_url(username, role, nil, options)
      unless url.nil?

        # change the protocol to join with a mobile device
        if browser.mobile? && !BigbluebuttonRails::value_to_boolean(params[:desktop])
          url.gsub!(/^[^:]*:\/\//i, "bigbluebutton://")
        end

        # enqueue an update in the meetings for later on
        # note: this is the only update that is not in the model, but has to be here
        # because the model doesn't know when a user joined a room
        Resque.enqueue(::BigbluebuttonMeetingUpdater, @room.id, 15.seconds)

        redirect_to url
      else
        flash[:error] = t('bigbluebutton_rails.rooms.errors.join.not_running')
        redirect_to_on_join_error
      end

    rescue BigBlueButton::BigBlueButtonException => e
      flash[:error] = e.to_s[0..200]
      redirect_to_on_join_error
    end
  end

  def room_params
    unless params[:bigbluebutton_room].nil?
      params[:bigbluebutton_room].permit(*room_allowed_params)
    else
      {}
    end
  end

  def room_allowed_params
    [ :name, :server_id, :meetingid, :attendee_key, :moderator_key, :welcome_msg,
      :private, :logout_url, :dial_number, :voice_bridge, :max_participants, :owner_id,
      :owner_type, :external, :param, :record_meeting, :duration, :default_layout, :presenter_share_only,
      :auto_start_video, :auto_start_audio, :metadata_attributes => [ :id, :name, :content, :_destroy, :owner_id ] ]
  end
end<|MERGE_RESOLUTION|>--- conflicted
+++ resolved
@@ -334,12 +334,9 @@
       token = @room.fetch_new_token
       options = if token.nil? then {} else { :configToken => token } end
 
-<<<<<<< HEAD
-      # set the create time, if it exists
+      # set the create time and the user id, if they exist
       options.merge!({ createTime: @room.create_time }) unless @room.create_time.blank?
-=======
-      options.merge!({:userID => id}) unless id.blank?
->>>>>>> f1329248
+      options.merge!({ userID: id }) unless id.blank?
 
       # room created and running, try to join it
       url = @room.join_url(username, role, nil, options)
