--- conflicted
+++ resolved
@@ -1,7 +1,3 @@
 module BigbluebuttonRails
-<<<<<<< HEAD
-  VERSION = "1.4.0.beta1".freeze
-=======
   VERSION = "2.0.0".freeze
->>>>>>> b0dde7ca
 end