--- conflicted
+++ resolved
@@ -64,13 +64,8 @@
 
   # attr_accessors
   [:running, :participant_count, :moderator_count, :attendees,
-<<<<<<< HEAD
    :has_been_forcibly_ended, :create_time, :end_time, :external,
-   :server, :request_headers, :record_meeting, :duration].each do |attr|
-=======
-   :has_been_forcibly_ended, :start_time, :end_time, :external,
    :request_headers, :record_meeting, :duration].each do |attr|
->>>>>>> 24d83a7d
     it { should respond_to(attr) }
     it { should respond_to("#{attr}=") }
   end
@@ -646,7 +641,6 @@
           it { subject.name.should eql(room.name) }
           it { subject.recorded.should eql(room.record_meeting) }
           it { subject.create_time.should eql(room.create_time) }
-          it { subject.create_time.should eql(room.create_time) }
           it { subject.ended.should eql(false) }
         end
 
