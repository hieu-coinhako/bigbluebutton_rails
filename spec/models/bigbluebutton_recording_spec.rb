# -*- coding: utf-8 -*-
require 'spec_helper'

describe BigbluebuttonRecording do
  it "loaded correctly" do
    BigbluebuttonRecording.new.should be_a_kind_of(ActiveRecord::Base)
  end

  it { should belong_to(:server) }
  it { should validate_presence_of(:server) }

  it { should belong_to(:room) }

  it { should validate_presence_of(:recordid) }
  it { should validate_uniqueness_of(:recordid) }

<<<<<<< HEAD
=======
  [:recordid, :meetingid, :name, :published, :start_time,
   :end_time, :available, :description].each do |attribute|
    it { should allow_mass_assignment_of(attribute) }
  end

>>>>>>> da9b9af1
  it { should have_many(:metadata).dependent(:destroy) }

  it { should have_many(:playback_formats).dependent(:destroy) }

  context "scopes" do

    describe "#published" do
      before :each do
        @recording1 = FactoryGirl.create(:bigbluebutton_recording, :published => false)
        @recording2 = FactoryGirl.create(:bigbluebutton_recording, :published => true)
        @recording3 = FactoryGirl.create(:bigbluebutton_recording, :published => true)
      end
      it { BigbluebuttonRecording.published.should == [@recording2, @recording3] }
    end

  end

  describe "#to_param" do
    it { should respond_to(:to_param) }
    it {
      s = FactoryGirl.create(:bigbluebutton_recording)
      s.to_param.should be(s.recordid)
    }
  end

  describe ".sync" do
    let(:data) {
      [
       {
         :recordID => "recording-1",
         :meetingID => "meetingid-1",
         :name => "Evening Class1",
         :published => true,
         :startTime => DateTime.now,
         :endTime => DateTime.now + 2.hours,
         :metadata => {
           :course => "Fundamentals of JAVA",
           :description => "List of recordings",
           :activity => "Evening Class1"
         },
         :playback => { :format =>
           [
            { :type => "slides",
              :url => "http://test-install.blindsidenetworks.com/playback/slides/playback.html?meetingId=125468758b24fa27551e7a065849dda3ce65dd32-1329872486268",
              :length => 64
            },
            { :type => "presentation",
              :url => "http://test-install.blindsidenetworks.com/presentation/slides/playback.html?meetingId=125468758b24fa27551e7a065849dda3ce65dd32-1329872486268",
              :length => 64
            }
           ]
         }
       }
      ]
    }
    let(:new_server) { FactoryGirl.create(:bigbluebutton_server) }
    before {
      @room = FactoryGirl.create(:bigbluebutton_room, :meetingid => "meetingid-1")
    }

    context "adds new recordings" do
      before {
        BigbluebuttonRecording.sync(new_server, data)
        @recording = BigbluebuttonRecording.last
      }
      it { BigbluebuttonRecording.count.should == 1 }
      it { @recording.recordid.should == data[0][:recordID] }
      it { @recording.meetingid.should == data[0][:meetingID] }
      it { @recording.name.should == data[0][:name] }
      it { @recording.published.should == data[0][:published] }
      it { @recording.end_time.utc.to_i.should == data[0][:endTime].utc.to_i }
      it { @recording.start_time.utc.to_i.should == data[0][:startTime].utc.to_i }
      it { @recording.server.should == new_server }
      it { @recording.room.should == @room }
      it { @recording.available.should == true }
      it { @recording.metadata.count.should == 3 }
      3.times do |i|
        it { @recording.metadata[i].name.should == data[0][:metadata].keys[i].to_s }
        it { @recording.metadata[i].content.should == data[0][:metadata].values[i] }
      end
      it { @recording.playback_formats.count.should == 2 }
      2.times do |i|
        it { @recording.playback_formats[i].format_type.should == data[0][:playback][:format][i][:type] }
        it { @recording.playback_formats[i].url.should == data[0][:playback][:format][i][:url] }
        it { @recording.playback_formats[i].length.should == data[0][:playback][:format][i][:length] }
      end
    end

    context "updates existing recordings" do
      before {
        # pre-existing recording, with same id but the rest is different
        FactoryGirl.create(:bigbluebutton_recording, :recordid => data[0][:recordID])
        BigbluebuttonRecording.sync(new_server, data)
        @recording = BigbluebuttonRecording.last
      }
      it { BigbluebuttonRecording.count.should == 1 }
      it { @recording.recordid.should == data[0][:recordID] }
      it { @recording.meetingid.should == data[0][:meetingID] }
      it { @recording.name.should == data[0][:name] }
      it { @recording.published.should == data[0][:published] }
      it { @recording.end_time.utc.to_i.should == data[0][:endTime].utc.to_i }
      it { @recording.start_time.utc.to_i.should == data[0][:startTime].utc.to_i }
      it { @recording.server.should == new_server }
      it { @recording.room.should == @room }
      it { @recording.available.should == true }
      it { @recording.metadata.count.should == 3 }
      3.times do |i|
        it { @recording.metadata[i].name.should == data[0][:metadata].keys[i].to_s }
        it { @recording.metadata[i].content.should == data[0][:metadata].values[i] }
      end
      it { @recording.playback_formats.count.should == 2 }
      2.times do |i|
        it { @recording.playback_formats[i].format_type.should == data[0][:playback][:format][i][:type] }
        it { @recording.playback_formats[i].url.should == data[0][:playback][:format][i][:url] }
        it { @recording.playback_formats[i].length.should == data[0][:playback][:format][i][:length] }
      end
    end

    context "doesn't remove recordings" do
      before {
        # pre-existing recording that shouldn't be removed
        FactoryGirl.create(:bigbluebutton_recording)
        BigbluebuttonRecording.sync(new_server, data)
      }
      it { BigbluebuttonRecording.count.should == 2 }
    end

    context "sets recording that are not in the parameters as unavailable" do
      before {
        # pre-existing recordings that should be marked as unavailable
        @r1 = FactoryGirl.create(:bigbluebutton_recording, :available => true)
        @r2 = FactoryGirl.create(:bigbluebutton_recording, :available => true)
        BigbluebuttonRecording.sync(new_server, data)
        @r1.reload
        @r2.reload
      }
      it { BigbluebuttonRecording.count.should == 3 }
      it { @r1.available.should == false }
      it { @r2.available.should == false }
    end

    context "works for multiple recordings" do
      before {
        # adds 2 more recordings to the input data
        clone = data[0].clone
        clone[:recordID] = "recordid-2"
        data.push(clone)
        clone = data[0].clone
        clone[:recordID] = "recordid-3"
        data.push(clone)
        BigbluebuttonRecording.sync(new_server, data)
      }
      it { BigbluebuttonRecording.count.should == 3 }
    end

    context "uses transactions for each recording individually" do
      before {
        # this recording will fail when saving, so all associated data
        # should also NOT be saved
        clone = data[0].clone
        clone[:recordID] = "recordid-2"
        clone[:metadata] = "I will make it throw an exception"
        data.push(clone)
        lambda {
          BigbluebuttonRecording.sync(new_server, data)
        }.should raise_error(Exception)
      }
      it { BigbluebuttonRecording.count.should == 1 }
      it { BigbluebuttonMetadata.count.should == 3 }
      it { BigbluebuttonPlaybackFormat.count.should == 2 }
    end
  end

  describe ".update_recording" do
    let(:old_attrs) { FactoryGirl.attributes_for(:bigbluebutton_recording) }
    let(:attrs) { FactoryGirl.attributes_for(:bigbluebutton_recording) }
    let(:recording) { FactoryGirl.create(:bigbluebutton_recording, old_attrs) }
    let(:data) {
      {
        :recordid => attrs[:recordid],
        :meetingid => attrs[:meetingid],
        :name => attrs[:name],
        :published => !old_attrs[:published],
        :start_time => attrs[:start_time],
        :end_time => attrs[:end_time],
        :metadata => { :any => "any" },
        :playback => { :format => [ { :type => "any1" }, { :type => "any2" } ] }
      }
    }
    let(:new_server) { FactoryGirl.create(:bigbluebutton_server) }

    before {
      @room = FactoryGirl.create(:bigbluebutton_room, :meetingid => attrs[:meetingid])
      BigbluebuttonRecording.should_receive(:sync_additional_data)
        .with(recording, data)
      BigbluebuttonRecording.send(:update_recording, new_server, recording, data)
    }
    it { recording.recordid.should == old_attrs[:recordid] } # not updated
    it { recording.meetingid.should == attrs[:meetingid] }
    it { recording.name.should == attrs[:name] }
    it { recording.published.should == !old_attrs[:published] }
    it { recording.end_time.utc.to_i.should == attrs[:end_time].utc.to_i }
    it { recording.start_time.utc.to_i.should == attrs[:start_time].utc.to_i }
    it { recording.server.should == new_server }
    it { recording.room.should == @room }
  end

  describe ".create_recording" do
    let(:attrs) { FactoryGirl.attributes_for(:bigbluebutton_recording) }
    let(:data) {
      {
        :recordid => attrs[:recordid],
        :meetingid => attrs[:meetingid],
        :name => attrs[:name],
        :published => attrs[:published],
        :start_time => attrs[:start_time],
        :end_time => attrs[:end_time],
        :metadata => { :any => "any" },
        :playback => { :format => [ { :type => "any1" }, { :type => "any2" } ] }
      }
    }
    let(:new_server) { FactoryGirl.create(:bigbluebutton_server) }

    before {
      @room = FactoryGirl.create(:bigbluebutton_room, :meetingid => attrs[:meetingid])
      BigbluebuttonRecording.should_receive(:sync_additional_data)
        .with(anything, data)
      BigbluebuttonRecording.send(:create_recording, new_server, data)
      @recording = BigbluebuttonRecording.last
    }
    it { @recording.recordid.should == attrs[:recordid] }
    it { @recording.meetingid.should == attrs[:meetingid] }
    it { @recording.name.should == attrs[:name] }
    it { @recording.published.should == attrs[:published] }
    it { @recording.end_time.utc.to_i.should == attrs[:end_time].utc.to_i }
    it { @recording.start_time.utc.to_i.should == attrs[:start_time].utc.to_i }
    it { @recording.server.should == new_server }
    it { @recording.room.should == @room }
    it {
      time = data[:start_time].utc.to_formatted_s(:long)
      @recording.description.should == I18n.t('bigbluebutton_rails.recordings.default.description', :time => time)
    }
  end

  describe ".adapt_recording_hash" do
    let(:before) {
      { :recordID => "anything",
        :meetingID => "anything",
        :name => "anything",
        :published => "anything",
        :startTime => "anything",
        :endTime => "anything"
      }
    }
    let(:after) {
      { :recordid => "anything",
        :meetingid => "anything",
        :name => "anything",
        :published => "anything",
        :start_time => "anything",
        :end_time => "anything"
      }
    }
    subject { BigbluebuttonRecording.send(:adapt_recording_hash, before) }
    it { should eq(after) }
  end

  describe ".sync_additional_data" do
    let(:attrs) { FactoryGirl.attributes_for(:bigbluebutton_recording) }
    let(:recording) { FactoryGirl.create(:bigbluebutton_recording) }
    let(:data) {
      {
        :recordID => attrs[:recordid],
        :meetingID => attrs[:meetingid],
        :name => attrs[:name],
        :published => attrs[:published],
        :startTime => attrs[:start_time],
        :endTime => attrs[:end_time],
        :metadata => { :any => "any" },
        :playback => { :format => [ { :type => "any1" }, { :type => "any2" } ] }
      }
    }

    it "succeds" do
      BigbluebuttonRecording.should_receive(:sync_metadata)
        .with(recording, data[:metadata])
      BigbluebuttonRecording.should_receive(:sync_playback_formats)
        .with(recording, data[:playback][:format])
      BigbluebuttonRecording.send(:sync_additional_data, recording, data)
    end

    it "doesn't update metadata if there's no metadata info" do
      BigbluebuttonRecording.should_receive(:sync_playback_formats)
      BigbluebuttonRecording.should_not_receive(:sync_metadata)
      BigbluebuttonRecording.send(:sync_additional_data, recording, data.except(:metadata))
    end

    it "doesn't update playback formats if there's no :playback key" do
      BigbluebuttonRecording.should_receive(:sync_metadata)
      BigbluebuttonRecording.should_not_receive(:sync_playback_formats)
      BigbluebuttonRecording.send(:sync_additional_data, recording, data.except(:playback))
    end

    it "doesn't update playback formats if there's no :format key" do
      BigbluebuttonRecording.should_receive(:sync_metadata)
      BigbluebuttonRecording.should_not_receive(:sync_playback_formats)
      new_data = data.clone
      new_data[:playback].delete(:format)
      BigbluebuttonRecording.send(:sync_additional_data, recording, new_data)
    end
  end

  describe ".sync_metadata" do
    let(:recording) { FactoryGirl.create(:bigbluebutton_recording) }

    context "updates metadata that are already in the db" do
      let(:metadata) {
        { :course => "Fundamentals of JAVA",
          :description => "List of recordings"
        }
      }
      before {
        # two metadata to be updated
        @meta1 = FactoryGirl.create(:bigbluebutton_metadata,
                                    :owner => recording, :name => "course")
        @meta2 = FactoryGirl.create(:bigbluebutton_metadata,
                                    :owner => recording, :name => "description")
        BigbluebuttonRecording.send(:sync_metadata, recording, metadata)
      }
      it { BigbluebuttonMetadata.count.should == 2 }
      it { recording.metadata.count.should == 2 }
      it { BigbluebuttonMetadata.find_by_name(:course).content.should == metadata[:course] }
      it { BigbluebuttonMetadata.find_by_name(:course).id.should == @meta1.id }
      it { BigbluebuttonMetadata.find_by_name(:description).content.should == metadata[:description] }
      it { BigbluebuttonMetadata.find_by_name(:description).id.should == @meta2.id }
    end

    context "updates metadata from the db if not in the parameters" do
      let(:metadata) {
        { :course => "Fundamentals of JAVA" }
      }
      before {
        # two metadata to be removed
        FactoryGirl.create(:bigbluebutton_metadata,
                           :owner => recording, :name => "meta1deleted")
        FactoryGirl.create(:bigbluebutton_metadata,
                           :owner => recording, :name => "meta2deleted")
        BigbluebuttonRecording.send(:sync_metadata, recording, metadata)
      }
      it { recording.metadata.count.should == 1 }
      it { BigbluebuttonMetadata.find_by_name(:course).content.should == metadata[:course] }
      it { BigbluebuttonMetadata.find_by_name(:meta1deleted).should be_nil }
      it { BigbluebuttonMetadata.find_by_name(:meta2deleted).should be_nil }
    end

    context "creates metadata that's not in the db yet" do
      let(:metadata) {
        { :course => "Fundamentals of JAVA",
          :description => "List of recordings"
        }
      }
      before {
        BigbluebuttonRecording.send(:sync_metadata, recording, metadata)
      }
      it { recording.metadata.count.should == 2 }
      it { BigbluebuttonMetadata.find_by_name(:course).content.should == metadata[:course] }
      it { BigbluebuttonMetadata.find_by_name(:description).content.should == metadata[:description] }
    end

  end

  describe ".sync_playback_formats" do
    let(:recording) { FactoryGirl.create(:bigbluebutton_recording) }

    context "with several formats" do
      let(:data) {
        [ { :type => "any1", :url => "url1", :length => 1 },
          { :type => "any2", :url => "url2", :length => 2 } ]
      }
      before {
        # one playback format to be updated
        FactoryGirl.create(:bigbluebutton_playback_format,
                           :recording => recording, :format_type => "any1")
        # one to be deleted
        FactoryGirl.create(:bigbluebutton_playback_format, :recording => recording)

        BigbluebuttonRecording.send(:sync_playback_formats, recording, data)
      }
      it { BigbluebuttonPlaybackFormat.count.should == 2 }
      it { BigbluebuttonPlaybackFormat.where(:recording_id => recording.id).count.should == 2 }
      it { BigbluebuttonPlaybackFormat.find_by_format_type("any1").url.should == "url1" }
      it { BigbluebuttonPlaybackFormat.find_by_format_type("any1").length.should == 1 }
      it { BigbluebuttonPlaybackFormat.find_by_format_type("any2").url.should == "url2" }
      it { BigbluebuttonPlaybackFormat.find_by_format_type("any2").length.should == 2 }
    end

    context "with a single format" do
      let(:data) {
        { :type => "any1", :url => "url1", :length => 1 }
      }
      before {
        # one playback format to be updated
        FactoryGirl.create(:bigbluebutton_playback_format,
                           :recording => recording, :format_type => "any1")
        # one to be deleted
        FactoryGirl.create(:bigbluebutton_playback_format, :recording => recording)

        BigbluebuttonRecording.send(:sync_playback_formats, recording, data)
      }
      it { BigbluebuttonPlaybackFormat.count.should == 1 }
      it { BigbluebuttonPlaybackFormat.where(:recording_id => recording.id).count.should == 1 }
      it { BigbluebuttonPlaybackFormat.find_by_format_type("any1").url.should == "url1" }
      it { BigbluebuttonPlaybackFormat.find_by_format_type("any1").length.should == 1 }
    end

    context "ignores formats with blank type" do
      let(:data) {
        { :url => "url1", :length => 1 }
        { :type => "", :url => "url1", :length => 1 }
        { :type => "any", :url => "url2", :length => 1 }
      }
      before {
        BigbluebuttonRecording.send(:sync_playback_formats, recording, data)
      }
      it { BigbluebuttonPlaybackFormat.count.should == 1 }
      it { BigbluebuttonPlaybackFormat.where(:recording_id => recording.id).count.should == 1 }
      it { BigbluebuttonPlaybackFormat.find_by_format_type("any").url.should == "url2" }
      it { BigbluebuttonPlaybackFormat.find_by_format_type("any").length.should == 1 }
    end

  end

end<|MERGE_RESOLUTION|>--- conflicted
+++ resolved
@@ -14,14 +14,11 @@
   it { should validate_presence_of(:recordid) }
   it { should validate_uniqueness_of(:recordid) }
 
-<<<<<<< HEAD
-=======
   [:recordid, :meetingid, :name, :published, :start_time,
-   :end_time, :available, :description].each do |attribute|
+   :end_time, :available].each do |attribute|
     it { should allow_mass_assignment_of(attribute) }
   end
 
->>>>>>> da9b9af1
   it { should have_many(:metadata).dependent(:destroy) }
 
   it { should have_many(:playback_formats).dependent(:destroy) }
