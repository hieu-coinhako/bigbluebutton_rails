--- conflicted
+++ resolved
@@ -161,13 +161,8 @@
       let(:allowed_params) {
         [ :name, :server_id, :meetingid, :attendee_password, :moderator_password, :welcome_msg,
           :private, :logout_url, :dial_number, :voice_bridge, :max_participants, :owner_id,
-<<<<<<< HEAD
           :owner_type, :external, :param, :record_meeting, :duration, :default_layout, :presenter_share_only,
-          :metadata_attributes => [ :id, :name, :content, :_destroy, :owner_id ] ]
-=======
-          :owner_type, :external, :param, :record, :duration, :default_layout, :presenter_share_only,
           :auto_start_video, :auto_start_audio, :metadata_attributes => [ :id, :name, :content, :_destroy, :owner_id ] ]
->>>>>>> bc1ab340
       }
 
       it {
@@ -250,13 +245,8 @@
       let(:allowed_params) {
         [ :name, :server_id, :meetingid, :attendee_password, :moderator_password, :welcome_msg,
           :private, :logout_url, :dial_number, :voice_bridge, :max_participants, :owner_id,
-<<<<<<< HEAD
           :owner_type, :external, :param, :record_meeting, :duration, :default_layout, :presenter_share_only,
-          :metadata_attributes => [ :id, :name, :content, :_destroy, :owner_id ] ]
-=======
-          :owner_type, :external, :param, :record, :duration, :default_layout, :presenter_share_only,
           :auto_start_video, :auto_start_audio, :metadata_attributes => [ :id, :name, :content, :_destroy, :owner_id ] ]
->>>>>>> bc1ab340
       }
       it {
         # we just check that the rails method 'permit' is being called on the hash with the
