require 'spec_helper'
require 'bigbluebutton_api'

# Some tests mock the server and its API object
# We don't want to trigger real API calls here (this is done in the integration tests)

describe Bigbluebutton::RoomsController do
  render_views
  let(:server) { FactoryGirl.create(:bigbluebutton_server) }
  let(:room) { FactoryGirl.create(:bigbluebutton_room, :server => server) }
  let(:params_to_ignore) { ['moderator_api_password', 'attendee_api_password'] }

  describe "#index" do
    context "basic" do
      before { 3.times { FactoryGirl.create(:bigbluebutton_room) } }
      before(:each) { get :index }
      it { should respond_with(:success) }
      it { should assign_to(:rooms).with(BigbluebuttonRoom.all) }
      it { should render_template(:index) }
    end

    context "doesn't override @rooms" do
      let!(:my_rooms) { [ FactoryGirl.create(:bigbluebutton_room), FactoryGirl.create(:bigbluebutton_room) ] }
      before {
        3.times { FactoryGirl.create(:bigbluebutton_room) }
        controller.instance_variable_set(:@rooms, my_rooms)
      }
      before(:each) { get :index }
      it { should assign_to(:rooms).with(my_rooms) }
    end
  end

  describe "#show" do
    context "basic" do
      before(:each) { get :show, :id => room.to_param }
      it { should respond_with(:success) }
      it { should assign_to(:room).with(room) }
      it { should render_template(:show) }
    end

    context "doesn't override @room" do
      let!(:other_room) { FactoryGirl.create(:bigbluebutton_room) }
      before { controller.instance_variable_set(:@room, other_room) }
      before(:each) { get :show, :id => room.to_param }
      it { should assign_to(:room).with(other_room) }
    end
  end

  describe "#new" do
    context "basic" do
      before(:each) { get :new }
      it { should respond_with(:success) }
      it { should assign_to(:room).with_kind_of(BigbluebuttonRoom) }
      it { should render_template(:new) }
    end

    context "doesn't override @room" do
      let!(:other_room) { FactoryGirl.create(:bigbluebutton_room) }
      before { controller.instance_variable_set(:@room, other_room) }
      before(:each) { get :new }
      it { should assign_to(:room).with(other_room) }
    end
  end

  describe "#edit" do
    context "basic" do
      before(:each) { get :edit, :id => room.to_param }
      it { should respond_with(:success) }
      it { should assign_to(:room).with(room) }
      it { should render_template(:edit) }
    end

    context "doesn't override @room" do
      let!(:other_room) { FactoryGirl.create(:bigbluebutton_room) }
      before { controller.instance_variable_set(:@room, other_room) }
      before(:each) { get :edit, :id => room.to_param }
      it { should assign_to(:room).with(other_room) }
    end
  end

  describe "#join_mobile" do
    let(:user) { FactoryGirl.build(:user) }
    let(:room) { FactoryGirl.create(:bigbluebutton_room) }
    let(:http_referer) { bigbluebutton_room_path(room) }
    before {
      request.env["HTTP_REFERER"] = http_referer
      controller.should_receive(:set_request_headers)
      mock_server_and_api
      room.server = mocked_server
      controller.stub(:bigbluebutton_user) { user }
    }

    context "with no parameters in the URL" do
      before {
        controller.should_receive(:join_bigbluebutton_room_url)
          .once.with(room, { "auto_join" => '1' })
          .and_return("http://test.com/join/url?auto_join=1")
        controller.should_receive(:join_bigbluebutton_room_url)
          .once.with(room, { "desktop" => '1' })
          .and_return("http://test.com/join/url?desktop=1")
      }

      before(:each) { get :join_mobile, :id => room.to_param }
      it("is successful") { should respond_with(:success) }
      it("assigns room") { should assign_to(:room).with(room) }
      it("assigns join_mobile") { should assign_to(:join_mobile).with("http://test.com/join/url?auto_join=1") }
      it("assigns join_desktop") { should assign_to(:join_desktop).with("http://test.com/join/url?desktop=1") }
      it { should render_template(:join_mobile) }
    end

    context "with parameters in the URL" do
      before {
        # here are the validations that the parameters received by #join_mobile are used in the URLs
        # it generates
        controller.should_receive(:join_bigbluebutton_room_url)
          .once.with(room, { "user" => { "name" => "Name" }, "redir_url" => http_referer, "auto_join" => '1' })
          .and_return("http://test.com/join/url?auto_join=1")
        controller.should_receive(:join_bigbluebutton_room_url)
          .once.with(room, { "user" => { "name" => "Name" }, "redir_url" => http_referer, "desktop" => '1' })
          .and_return("http://test.com/join/url?desktop=1")
      }

      before(:each) { get :join_mobile, :id => room.to_param, :redir_url => http_referer, :user => { :name => "Name" }, :other => "to-be-removed" }
      it("is successful") { should respond_with(:success) }
      it("assigns room") { should assign_to(:room).with(room) }
      it("assigns join_mobile") { should assign_to(:join_mobile).with("http://test.com/join/url?auto_join=1") }
      it("assigns join_desktop") { should assign_to(:join_desktop).with("http://test.com/join/url?desktop=1") }
      it { should render_template(:join_mobile) }
    end

    context "doesn't override @room" do
      let!(:other_room) { FactoryGirl.create(:bigbluebutton_room) }
      before { controller.instance_variable_set(:@room, other_room) }
      before(:each) { get :join_mobile, :id => room.to_param }
      it { should assign_to(:room).with(other_room) }
    end
  end

  describe "#create" do
    let(:new_room) { FactoryGirl.build(:bigbluebutton_room, :server => server) }

    context "on success" do
      before :each do
        expect {
          post :create, :bigbluebutton_room => new_room.attributes
        }.to change{ BigbluebuttonRoom.count }.by(1)
      end
      it {
        should respond_with(:redirect)
        should redirect_to bigbluebutton_room_path(BigbluebuttonRoom.last)
      }
      it { should set_the_flash.to(I18n.t('bigbluebutton_rails.rooms.notice.create.success')) }
      it {
        saved = BigbluebuttonRoom.last
        saved.should have_same_attributes_as(new_room, params_to_ignore)
      }
    end

    context "on failure" do
      before :each do
        new_room.name = nil # invalid
        expect {
          post :create, :bigbluebutton_room => new_room.attributes
        }.not_to change{ BigbluebuttonRoom.count }
      end
      it { should render_template(:new) }
    end

    context "with :redir_url" do
      context "on success" do
        before(:each) {
          expect {
            post :create, :bigbluebutton_room => new_room.attributes, :redir_url => "/any"
          }.to change{ BigbluebuttonRoom.count }.by(1)
        }
        it { should respond_with(:redirect) }
        it { should redirect_to "/any" }
      end

      context "on failure" do
        before(:each) {
          new_room.name = nil # invalid
          expect {
            post :create, :bigbluebutton_room => new_room.attributes, :redir_url => "/any"
          }.not_to change{ BigbluebuttonRoom.count }
        }
        it { should respond_with(:redirect) }
        it { should redirect_to "/any" }
      end
    end

    context "when meetingid is not specified it should be copied from name" do
      before :each do
        attr = new_room.attributes
        attr.delete("meetingid")
        post :create, :bigbluebutton_room => attr
      end
      it {
        saved = BigbluebuttonRoom.last
        new_room.meetingid = new_room.name
        saved.should have_same_attributes_as(new_room, params_to_ignore)
      }
    end

    describe "params handling" do
      let(:attrs) { FactoryGirl.attributes_for(:bigbluebutton_room) }
      let(:params) { { :bigbluebutton_room => attrs } }
      let(:allowed_params) {
        [ :name, :server_id, :meetingid, :attendee_key, :moderator_key, :welcome_msg,
          :private, :logout_url, :dial_number, :voice_bridge, :max_participants, :owner_id,
          :owner_type, :external, :param, :record_meeting, :duration, :default_layout, :presenter_share_only,
          :auto_start_video, :auto_start_audio, :metadata_attributes => [ :id, :name, :content, :_destroy, :owner_id ] ]
      }

      it {
        # we just check that the rails method 'permit' is being called on the hash with the
        # correct parameters
        room = BigbluebuttonRoom.new
        BigbluebuttonRoom.stub(:new).and_return(room)
        attrs.stub(:permit).and_return(attrs)
        controller.stub(:params).and_return(params)

        post :create, :bigbluebutton_room => attrs
        attrs.should have_received(:permit).with(*allowed_params)
      }
    end

    # to make sure it doesn't break if the hash informed doesn't have the key :bigbluebutton_room
    describe "if parameters are not informed" do
      it {
        expect {
          post :create
        }.not_to change{ BigbluebuttonRoom.count }
        should render_template(:new)
      }
    end

    context "doesn't override @room" do
      let!(:other_room) { FactoryGirl.create(:bigbluebutton_room) }
      before { controller.instance_variable_set(:@room, other_room) }
      before(:each) { post :create, :bigbluebutton_room => new_room.attributes }
      it { should assign_to(:room).with(other_room) }
    end
  end

  describe "#update" do
    let(:new_room) { FactoryGirl.build(:bigbluebutton_room) }
    before { @room = room } # need this to trigger let(:room) and actually create the room

    context "on success" do
      before :each do
        expect {
          put :update, :id => @room.to_param, :bigbluebutton_room => new_room.attributes
        }.not_to change{ BigbluebuttonRoom.count }
      end
      it {
        saved = BigbluebuttonRoom.find(@room)
        should respond_with(:redirect)
        should redirect_to bigbluebutton_room_path(saved)
      }
      it {
        saved = BigbluebuttonRoom.find(@room)
        saved.should have_same_attributes_as(new_room, params_to_ignore)
      }
      it { should set_the_flash.to(I18n.t('bigbluebutton_rails.rooms.notice.update.success')) }
    end

    context "on failure" do
      before :each do
        new_room.name = nil # invalid
        put :update, :id => @room.to_param, :bigbluebutton_room => new_room.attributes
      end
      it { should render_template(:edit) }
      it { should assign_to(:room).with(@room) }
    end

    context "with :redir_url" do
      context "on success" do
        before(:each) {
          put :update, :id => @room.to_param, :bigbluebutton_room => new_room.attributes, :redir_url => "/any"
        }
        it { should respond_with(:redirect) }
        it { should redirect_to "/any" }
      end

      context "on failure" do
        before(:each) {
          new_room.name = nil # invalid
          put :update, :id => @room.to_param, :bigbluebutton_room => new_room.attributes, :redir_url => "/any"
        }
        it { should respond_with(:redirect) }
        it { should redirect_to "/any" }
      end
    end

    describe "params handling" do
      let(:attrs) { FactoryGirl.attributes_for(:bigbluebutton_room) }
      let(:params) { { :bigbluebutton_room => attrs } }
      let(:allowed_params) {
        [ :name, :server_id, :meetingid, :attendee_key, :moderator_key, :welcome_msg,
          :private, :logout_url, :dial_number, :voice_bridge, :max_participants, :owner_id,
          :owner_type, :external, :param, :record_meeting, :duration, :default_layout, :presenter_share_only,
          :auto_start_video, :auto_start_audio, :metadata_attributes => [ :id, :name, :content, :_destroy, :owner_id ] ]
      }
      it {
        # we just check that the rails method 'permit' is being called on the hash with the
        # correct parameters
        BigbluebuttonRoom.stub(:find_by_param).and_return(@room)
        @room.stub(:update_attributes).and_return(true)
        attrs.stub(:permit).and_return(attrs)
        controller.stub(:params).and_return(params)

        put :update, :id => @room.to_param, :bigbluebutton_room => attrs
        attrs.should have_received(:permit).with(*allowed_params)
      }
    end

    # to make sure it doesn't break if the hash informed doesn't have the key :bigbluebutton_room
    describe "if parameters are not informed" do
      before(:each) {}
      it {
        put :update, :id => @room.to_param
        should redirect_to(bigbluebutton_room_path(@room))
      }
    end

    context "doesn't override @room" do
      let!(:other_room) { FactoryGirl.create(:bigbluebutton_room) }
      before { controller.instance_variable_set(:@room, other_room) }
      before(:each) { put :update, :id => @room.to_param, :bigbluebutton_room => new_room.attributes }
      it { should assign_to(:room).with(other_room) }
    end
  end

  describe "#destroy" do
    context "on success" do
      before {
        controller.should_receive(:set_request_headers)
        mock_server_and_api
        # to make sure it calls end_meeting if the meeting is running
        mocked_api.should_receive(:is_meeting_running?).and_return(true)
        mocked_api.should_receive(:end_meeting).with(room.meetingid, room.moderator_api_password)
      }
      before(:each) {
        expect {
          delete :destroy, :id => room.to_param
        }.to change{ BigbluebuttonRoom.count }.by(-1)
      }
      it { should respond_with(:redirect) }
      it { should redirect_to bigbluebutton_rooms_url }
    end

    context "on failure" do
      let(:bbb_error_msg) { SecureRandom.hex(250) }
      let(:bbb_error) { BigBlueButton::BigBlueButtonException.new(bbb_error_msg) }
      before {
        controller.should_receive(:set_request_headers)
        mock_server_and_api
        # to make sure it calls end_meeting if the meeting is running
        mocked_api.should_receive(:is_meeting_running?).and_return(true)
        mocked_api.should_receive(:end_meeting) { raise bbb_error }
      }
      before(:each) {
        expect {
          delete :destroy, :id => room.to_param
        }.to change{ BigbluebuttonRoom.count }.by(-1)
      }
      it { should respond_with(:redirect) }
      it { should redirect_to bigbluebutton_rooms_url }
      it {
        msg = I18n.t('bigbluebutton_rails.rooms.notice.destroy.success_with_bbb_error', :error => bbb_error_msg[0..200])
        should set_the_flash.to(msg)
      }
    end

    context "with :redir_url" do
      before {
        controller.should_receive(:set_request_headers)
        mock_server_and_api
        # to make sure it calls end_meeting if the meeting is running
        mocked_api.should_receive(:is_meeting_running?).and_return(true)
        mocked_api.should_receive(:end_meeting)
      }
      before(:each) {
        expect {
          delete :destroy, :id => room.to_param, :redir_url => "/any"
        }.to change{ BigbluebuttonRoom.count }.by(-1)
      }
      it { should respond_with(:redirect) }
      it { should redirect_to "/any" }
    end

    context "doesn't override @room" do
      let!(:other_room) { FactoryGirl.create(:bigbluebutton_room) }
      before { controller.instance_variable_set(:@room, other_room) }
      before(:each) { delete :destroy, :id => room.to_param }
      it { should assign_to(:room).with(other_room) }
    end
  end

  describe "#running" do
    # setup basic server and API mocks
    before {
      controller.should_receive(:set_request_headers)
      mock_server_and_api
    }

    context "room is running" do
      before { @api_mock.should_receive(:is_meeting_running?).and_return(true) }
      before(:each) { get :running, :id => room.to_param }
      it { should respond_with(:success) }
      it { should respond_with_content_type('application/json') }
      it { should assign_to(:room).with(room) }
      it { response.body.should == build_running_json(true) }
    end

    context "room is not running" do
      before { mocked_api.should_receive(:is_meeting_running?).and_return(false) }
      before(:each) { get :running, :id => room.to_param }
      it { response.body.should == build_running_json(false) }
    end

    context "on failure" do
      let(:bbb_error_msg) { SecureRandom.hex(250) }
      let(:bbb_error) { BigBlueButton::BigBlueButtonException.new(bbb_error_msg) }
      before { mocked_api.should_receive(:is_meeting_running?)  { raise bbb_error } }
      before(:each) { get :running, :id => room.to_param }
      it { should respond_with(:success) }
      it { should set_the_flash.to(bbb_error_msg[0..200]) }
    end

    context "doesn't override @room" do
      let!(:other_room) { FactoryGirl.create(:bigbluebutton_room) }
      before {
        controller.stub(:running)
        controller.instance_variable_set(:@room, other_room)
      }
      before(:each) {
        begin
          get :running, :id => room.to_param
        rescue ActionView::MissingTemplate
        end
        }
      it { should assign_to(:room).with(other_room) }
    end
  end

  describe "#join" do
    let(:user) { FactoryGirl.build(:user) }
    let(:http_referer) { bigbluebutton_room_path(room) }
    before {
      request.env["HTTP_REFERER"] = http_referer
      controller.should_receive(:set_request_headers)
      mock_server_and_api
    }

    for method in [:get, :post]
      context "via #{method}" do

        context "before filter #join_check_room" do
          let(:user_hash) { { :name => "Elftor", :key => room.attendee_key } }
          let(:meetingid) { "my-meeting-id" }

          context "if params[:id]" do
            before {
              # ignore the join, just need to before filters to run
              controller.should_receive(:join_internal)
              mocked_api.should_receive(:is_meeting_running?).and_return(true)
            }
            before(:each) { send(method, :join, :id => room.to_param, :user => user_hash) }
            it { should assign_to(:room).with(room) }
          end

          context "if params[:id] doesn't exists" do
            let(:message) { I18n.t('bigbluebutton_rails.rooms.errors.join.wrong_params') }
            before(:each) {
              BigbluebuttonRoom.stub(:find_by_param).and_return(nil)
              send(method, :join, :id => "inexistent-room-id", :user => user_hash)
            }
            it { should assign_to(:room).with(nil) }
            it { should respond_with(:redirect) }
            it { should redirect_to(http_referer) }
            it { should set_the_flash.to(message) }
          end

          context "doesn't override @room" do
            let!(:other_room) { FactoryGirl.create(:bigbluebutton_room) }
            before {
              controller.instance_variable_set(:@room, other_room)
              other_room.stub(:fetch_is_running?).and_return(true)
            }
            before(:each) {
              send(method, :join, :id => room.to_param, :user => user_hash)
            }
            it { should assign_to(:room).with(other_room) }
          end
        end

        context "before filter #join_user_params" do

          context "block access if bigbluebutton_role returns nil" do
            let(:hash) { { :name => "Elftor", :key => room.attendee_key } }
            before { controller.stub(:bigbluebutton_role) { nil } }
            it {
              lambda {
                send(method, :join, :id => room.to_param, :user => hash)
              }.should raise_error(BigbluebuttonRails::RoomAccessDenied)
            }
          end

          it "if there's a user logged, should use his name" do
            controller.stub(:bigbluebutton_role) { :key }
            hash = { :name => "Elftor", :key => room.attendee_key }
            controller.stub(:bigbluebutton_user).and_return(user)
            mocked_api.should_receive(:is_meeting_running?).at_least(:once).and_return(true)
            mocked_api.should_receive(:join_meeting_url)
              .with(room.meetingid, user.name, room.attendee_api_password, anything) # here's the validation
              .and_return("http://test.com/attendee/join")
            send(method, :join, :id => room.to_param, :user => hash)
          end

          context "uses bigbluebutton_role when the return is not :key" do
            let(:hash) { { :name => "Elftor", :key => nil } }
            before {
              controller.stub(:bigbluebutton_user).and_return(nil)
              controller.stub(:bigbluebutton_role) { :attendee }
              mocked_api.should_receive(:is_meeting_running?).at_least(:once).and_return(true)
              mocked_api.should_receive(:join_meeting_url)
                .with(anything, anything, room.attendee_api_password, anything)
                .and_return("http://test.com/attendee/join")
            }
            before(:each) { send(method, :join, :id => room.to_param, :user => hash) }
            it { should respond_with(:redirect) }
            it { should redirect_to("http://test.com/attendee/join") }
            it { should assign_to(:user_role).with(:attendee) }
            it { should assign_to(:user_name).with("Elftor") }
            it { should assign_to(:user_id).with(nil) }
          end

          context "validates user input and shows error" do
            before {
              controller.stub(:bigbluebutton_user).and_return(nil)
              controller.should_receive(:bigbluebutton_role).once { :key }
            }
            before(:each) { send(method, :join, :id => room.to_param, :user => user_hash) }

            context "when name is not set" do
              let(:user_hash) { { :key => room.moderator_key } }
              it { should respond_with(:redirect) }
              it { should redirect_to(http_referer) }
              it { should assign_to(:room).with(room) }
              it { should assign_to(:user_role).with(:moderator) }
              it { should assign_to(:user_name).with(nil) }
              it { should assign_to(:user_id).with(nil) }
              it { should set_the_flash.to(I18n.t('bigbluebutton_rails.rooms.errors.join.failure')) }
            end

            context "when name is set but empty" do
              let(:user_hash) { { :key => room.moderator_key, :name => "" } }
              it { should respond_with(:redirect) }
              it { should redirect_to(http_referer) }
              it { should assign_to(:room).with(room) }
              it { should assign_to(:user_role).with(:moderator) }
              it { should assign_to(:user_name).with("") }
              it { should assign_to(:user_id).with(nil) }
              it { should set_the_flash.to(I18n.t('bigbluebutton_rails.rooms.errors.join.failure')) }
            end

            context "when the key is wrong" do
              let(:user_hash) { { :name => "Elftor", :key => nil } }
              it { should respond_with(:redirect) }
              it { should redirect_to(http_referer) }
              it { should assign_to(:user_role).with(nil) }
              it { should assign_to(:user_name).with("Elftor") }
              it { should assign_to(:user_id).with(nil) }
              it { should assign_to(:room).with(room) }
              it { should set_the_flash.to(I18n.t('bigbluebutton_rails.rooms.errors.join.failure')) }
            end
          end

        end

        context "before filter #join_check_can_create" do
          let(:user_hash) { { :key => room.moderator_key, :name => "Elftor" } }
          before {
            controller.stub(:bigbluebutton_user).and_return(nil)
            controller.should_receive(:bigbluebutton_role).once { :moderator }
          }

          context "if the room is not running and the user can't create it" do
            before {
              room.should_receive(:fetch_is_running?).and_return(false)
              controller.should_receive(:bigbluebutton_can_create?)
                .with(room, :moderator)
                .and_return(false)
            }
            before(:each) { send(method, :join, :id => room.to_param, :user => user_hash) }
            it { should respond_with(:redirect) }
            it { should redirect_to(http_referer) }
            it { should set_the_flash.to(I18n.t('bigbluebutton_rails.rooms.errors.join.cannot_create')) }
          end
        end

        context "before filter #join_check_redirect_to_mobile" do
          before {
            mocked_api.should_receive(:is_meeting_running?).at_least(:once).and_return(true)
          }

          context "in a mobile device with no flags set" do
            before {
              controller.stub(:bigbluebutton_role) { :moderator }
              browser = double()
              browser.should_receive(:mobile?).and_return(true)
              controller.stub(:browser).and_return(browser)
            }

            context "with no parameters in the url" do
              before(:each) { send(method, :join, :id => room.to_param) }
              it { should respond_with(:redirect) }
              it { should redirect_to(join_mobile_bigbluebutton_room_path(room, :redir_url => http_referer)) }
            end

            context "with extra parameters in the url it selects only the parameters needed" do
              before(:each) { send(method, :join, :id => room.to_param, :user => { :name => "User name" }, :random => "i-will-be-removed") }
              it { should respond_with(:redirect) }
              it { should redirect_to(join_mobile_bigbluebutton_room_path(room, :user => { :name => "User name" }, :redir_url => http_referer)) }
            end

            context "with a full URL in the request referer it uses only the path in the parameters" do
              before { request.env["HTTP_REFERER"] = "http://mconf.org/webconf/test" }
              before(:each) { send(method, :join, :id => room.to_param) }
              it { should respond_with(:redirect) }
              it { should redirect_to(join_mobile_bigbluebutton_room_path(room, :redir_url => "/webconf/test")) }
            end
          end

          context "when ':auto_join' is set" do
            before {
              controller.stub(:bigbluebutton_user) { user }
              controller.stub(:bigbluebutton_role) { :moderator }

              # make sure it's in a mobile device
              browser = double()
              browser.should_receive(:mobile?).and_return(true)
              controller.stub(:browser).and_return(browser)

              # here's the real verification
              controller.should_receive(:join_internal).with(user.name, :moderator, user.id)
            }
            it { send(method, :join, :id => room.to_param, :auto_join => true) }
          end

          context "when ':desktop' is set" do
            before {
              controller.stub(:bigbluebutton_user) { user }
              controller.stub(:bigbluebutton_role) { :moderator }

              # make sure it's in a mobile device
              browser = double()
              browser.should_receive(:mobile?).and_return(true)
              controller.stub(:browser).and_return(browser)

              # here's the real verification
              controller.should_receive(:join_internal).with(user.name, :moderator, user.id)
            }
            it { send(method, :join, :id => room.to_param, :desktop => true) }
          end

        end

        context "calls #join_internal" do
          before {
            controller.stub(:bigbluebutton_user) { user }
            controller.stub(:bigbluebutton_role) { :moderator }
            mocked_api.should_receive(:is_meeting_running?).at_least(:once).and_return(true)

            # here's the validation
            controller.should_receive(:join_internal)
              .with(user.name, :moderator, user.id)
          }
          it { send(method, :join, :id => room.to_param) }
        end

      end
    end
  end

  describe "#end" do
    before {
      controller.should_receive(:set_request_headers)
      mock_server_and_api
      request.env["HTTP_REFERER"] = "/any"
    }

    context "room is running" do
      before {
        mocked_api.should_receive(:is_meeting_running?).and_return(true)
        mocked_api.should_receive(:end_meeting).with(room.meetingid, room.moderator_api_password)
      }
      before(:each) { get :end, :id => room.to_param }
      it { should respond_with(:redirect) }
      it { should redirect_to(bigbluebutton_room_path(room)) }
      it { should assign_to(:room).with(room) }
      it { should set_the_flash.to(I18n.t('bigbluebutton_rails.rooms.notice.end.success')) }

    end

    context "with :redir_url" do
      before {
        mocked_api.should_receive(:is_meeting_running?).and_return(true)
        mocked_api.should_receive(:end_meeting).with(room.meetingid, room.moderator_api_password)
      }
      before(:each) { get :end, :id => room.to_param, :redir_url => '/any' }
      it { should respond_with(:redirect) }
      it { should redirect_to('/any') }
    end

    context "room is not running" do
      before {
        mocked_api.should_receive(:is_meeting_running?).and_return(false)
      }
      before(:each) { get :end, :id => room.to_param }
      it { should respond_with(:redirect) }
      it { should set_the_flash.to(I18n.t('bigbluebutton_rails.rooms.notice.end.not_running')) }
      it { should redirect_to("/any") }
    end

    context "on failure" do
      let(:bbb_error_msg) { SecureRandom.hex(250) }
      let(:bbb_error) { BigBlueButton::BigBlueButtonException.new(bbb_error_msg) }
      before { mocked_api.should_receive(:is_meeting_running?) { raise bbb_error } }
      before(:each) { get :end, :id => room.to_param }
      it { should respond_with(:redirect) }
      it { should set_the_flash.to(bbb_error_msg[0..200]) }
    end

    context "doesn't override @room" do
      let!(:other_room) { FactoryGirl.create(:bigbluebutton_room) }
      before {
        controller.instance_variable_set(:@room, other_room)
        other_room.stub(:fetch_is_running?).and_return(true)
      }
      before(:each) { get :end, :id => room.to_param }
      it { should assign_to(:room).with(other_room) }
    end
  end

  describe "#invite" do
    before { mock_server_and_api }
    let(:user) { FactoryGirl.build(:user) }
    before { controller.stub(:bigbluebutton_user).and_return(user) }

    context "when the user has a role defined" do
      before { controller.stub(:bigbluebutton_role).and_return(:attendee) }
      before(:each) { get :invite, :id => room.to_param }
      it { should respond_with(:success) }
      it { should render_template(:invite) }
      it { should assign_to(:room).with(room) }
      it { should assign_to(:user_role).with(:attendee) }
    end

    context "when the user's role" do
      context "should be defined with a key" do
        before { controller.stub(:bigbluebutton_role) { :key } }
        before(:each) { get :invite, :id => room.to_param }
        it { should respond_with(:success) }
        it { should render_template(:invite) }
        it { should assign_to(:room).with(room) }
        it { should assign_to(:user_role).with(:key) }
      end

      context "is undefined, the access should be blocked" do
        before { controller.stub(:bigbluebutton_role) { nil } }
        it {
          lambda {
            get :invite, :id => room.to_param
          }.should raise_error(BigbluebuttonRails::RoomAccessDenied)
        }
      end
    end

    context "doesn't override @room" do
      let!(:other_room) { FactoryGirl.create(:bigbluebutton_room) }
      before { controller.instance_variable_set(:@room, other_room) }
      before(:each) { get :invite, :id => room.to_param }
      it { should assign_to(:room).with(other_room) }
    end
  end

  describe "#fetch_recordings" do
    # setup basic server and API mocks
    before do
      mock_server_and_api
    end
    let(:filter) {
      { :meetingID => room.meetingid }
    }

    context "on success" do
      before(:each) {
        mocked_server.should_receive(:fetch_recordings).with(filter)
        post :fetch_recordings, :id => room.to_param
      }
      it { should respond_with(:redirect) }
      it { should redirect_to bigbluebutton_room_path(room) }
      it { should set_the_flash.to(I18n.t('bigbluebutton_rails.rooms.notice.fetch_recordings.success')) }
    end

    context "on BigBlueButtonException" do
      let(:bbb_error_msg) { SecureRandom.hex(250) }
      let(:bbb_error) { BigBlueButton::BigBlueButtonException.new(bbb_error_msg) }
      before(:each) {
        mocked_server.should_receive(:fetch_recordings) { raise bbb_error }
        post :fetch_recordings, :id => room.to_param
      }
      it { should respond_with(:redirect) }
      it { should redirect_to(bigbluebutton_room_path(room)) }
      it { should set_the_flash.to(bbb_error_msg[0..200]) }
    end

    context "if the room has no server associated" do
      before(:each) {
        room.stub(:server) { nil }
        post :fetch_recordings, :id => room.to_param
      }
      it { should respond_with(:redirect) }
      it { should redirect_to(bigbluebutton_room_path(room)) }
      it { should set_the_flash.to(I18n.t('bigbluebutton_rails.rooms.errors.fetch_recordings.no_server')) }
    end

    context "with :redir_url" do
      context "on success" do
        before(:each) {
          mocked_server.should_receive(:fetch_recordings).with(filter)
          post :fetch_recordings, :id => room.to_param, :redir_url => "/any"
        }
        it {should respond_with(:redirect) }
        it { should redirect_to "/any" }
      end
      context "on failure" do
        before(:each) {
          room.stub(:server) { nil }
          post :fetch_recordings, :id => room.to_param, :redir_url => "/any"
        }
        it {should respond_with(:redirect) }
        it { should redirect_to "/any" }
      end
    end

    context "doesn't override @room" do
      let!(:other_room) { FactoryGirl.create(:bigbluebutton_room) }
      before {
        controller.instance_variable_set(:@room, other_room)
        other_room.server = nil
      }
      before(:each) { post :fetch_recordings, :id => room.to_param }
      it { should assign_to(:room).with(other_room) }
    end
  end

  describe "#recordings" do
    before do
      @recording1 = FactoryGirl.create(:bigbluebutton_recording, :room => room)
      @recording2 = FactoryGirl.create(:bigbluebutton_recording, :room => room)
      FactoryGirl.create(:bigbluebutton_recording)

      # one that belongs to another room in the same server
      room2 = FactoryGirl.create(:bigbluebutton_room, :server => room.server)
      FactoryGirl.create(:bigbluebutton_recording, :room => room2)
    end
    before(:each) { get :recordings, :id => room.to_param }
    it { should respond_with(:success) }
    it { should render_template(:recordings) }
    it { should assign_to(:recordings).with([@recording1, @recording2]) }
  end

  describe "before filter :set_request_headers" do
    let(:headers) { {"x-forwarded-for" => "0.0.0.0"} }
    let(:make_request) {  }

    # uses any action that does trigger this before filter
    # just to make sure the before filter won't break before an action that is not covered
    # by the find_room filter
    context "when @room is nil" do
      before { request.env["HTTP_REFERER"] = "/any" }
      before(:each) { post :join, :id => 'invalid' }
      it { should redirect_to("/any") }
    end

    # uses any action that triggers this before filter
    context "when @room is valid" do
      before {
        BigbluebuttonRoom.stub(:find_by_param).and_return(room)
        room.should_receive(:fetch_is_running?).and_return(false)
      }
      it {
        get :running, :id => room.to_param
        room.request_headers.should == headers
      }
    end

    context "doesn't override @room" do
      let!(:other_room) { FactoryGirl.create(:bigbluebutton_room) }
      before { controller.instance_variable_set(:@room, other_room) }
      before(:each) { get :recordings, :id => room.to_param }
      it { should assign_to(:room).with(other_room) }
    end

    context "doesn't override @recordings" do
      let!(:my_recordings) {
        [ FactoryGirl.create(:bigbluebutton_recording, room: room),
          FactoryGirl.create(:bigbluebutton_recording, room: room) ]
      }
      before {
        3.times { FactoryGirl.create(:bigbluebutton_recording, room: room) }
        controller.instance_variable_set(:@recordings, my_recordings)
      }
      before(:each) { get :recordings, :id => room.to_param }
      it { should assign_to(:recordings).with(my_recordings) }
    end
  end

  # Test #join_internal using #join because it's easier and cleaner than the other
  # actions that also call #join_internal.
  describe "#join_internal" do
    let(:user) { FactoryGirl.build(:user) }
    let(:http_referer) { bigbluebutton_room_path(room) }
    before {
      request.env["HTTP_REFERER"] = http_referer
      controller.stub(:bigbluebutton_user).and_return(user)
      controller.stub(:bigbluebutton_role).and_return(:attendee)
      BigbluebuttonRoom.stub(:find_by_param).and_return(room)
      controller.send(:find_room)
    }

    context "when the user has permission to create the meeting" do
      before {
        room.should_receive(:fetch_is_running?).at_least(:once).and_return(false)
        controller.stub(:bigbluebutton_can_create?).with(room, :attendee)
          .and_return(true)
        controller.stub(:bigbluebutton_create_options).with(room)
          .and_return({ custom: true })
        room.should_receive(:create_meeting)
          .with(user, controller.request, { custom: true })
        room.should_receive(:fetch_new_token).and_return(nil)
        room.should_receive(:join_url).and_return("http://test.com/join/url/")
      }
      before(:each) { get :join, :id => room.to_param }
      it { should respond_with(:redirect) }
      it { should redirect_to("http://test.com/join/url/") }
    end

    context "when the user doesn't have permission to create the meeting" do
      before {
        room.should_receive(:fetch_is_running?).at_least(:once).and_return(false)
        controller.stub(:bigbluebutton_can_create?).with(room, :attendee)
          .and_return(false)
        room.should_not_receive(:create_meeting)
      }
      before(:each) { get :join, :id => room.to_param }
      it { should respond_with(:redirect) }
      it { should redirect_to(http_referer) }
      it { should set_the_flash.to(I18n.t('bigbluebutton_rails.rooms.errors.join.cannot_create')) }
    end

    context "when the user has permission to join the meeting" do
      before {
        room.should_receive(:fetch_is_running?).at_least(:once).and_return(true)
        room.should_not_receive(:create_meeting)
        room.should_receive(:fetch_new_token).and_return(nil)
        room.should_receive(:join_url)
          .with(user.name, :attendee, anything, anything)
          .and_return("http://test.com/join/url")
      }

      context "redirects to the join url" do
        before(:each) { get :join, :id => room.to_param }
        it { should respond_with(:redirect) }
        it { should redirect_to("http://test.com/join/url") }
      end

      context "schedules a BigbluebuttonMeetingUpdater" do
        before(:each) {
          expect {
            get :join, :id => room.to_param
          }.to change{ Resque.info[:pending] }.by(1)
        }
        subject { Resque.peek(:bigbluebutton_rails) }
        it("should have a job schedule") { subject.should_not be_nil }
        it("the job should be the right one") { subject['class'].should eq('BigbluebuttonMeetingUpdater') }
        it("the job should have the correct parameters") { subject['args'].should eq([room.id, 15]) }
      end
    end

    context "gets a new config token before joining" do
      before {
        room.should_receive(:fetch_is_running?).at_least(:once).and_return(true)
        room.should_not_receive(:create_meeting)
      }

      context "if the token is not nil" do
        before(:each) {
          room.should_receive(:fetch_new_token).and_return('fake-token')
          room.should_receive(:join_url)
            .with(user.name, :attendee, nil, hash_including(:configToken  => 'fake-token'))
            .and_return("http://test.com/join/url/")
        }
        it("uses the token") { get :join, :id => room.to_param }
      end

      context "if the token is nil" do
        before(:each) {
          room.should_receive(:fetch_new_token).and_return(nil)
          room.should_receive(:join_url)
            .with(user.name, :attendee, nil, hash_not_including(:configToken))
<<<<<<< HEAD
            .and_return("http://test.com/join/url/")
=======
            .and_return("http://test.com/join/url")
>>>>>>> f1329248
        }
        it("does not use the token") { get :join, :id => room.to_param }
      end
    end

<<<<<<< HEAD
    context ("pass createTime parameter to join_url") do
      let(:time) { DateTime.now }
=======
    context "pass userID to join url" do
>>>>>>> f1329248
      before {
        room.should_receive(:fetch_is_running?).at_least(:once).and_return(true)
        room.should_not_receive(:create_meeting)
      }

<<<<<<< HEAD
      context "if the createTime is not blank" do
        before(:each) {
          room.stub(:create_time).and_return(time)
          room.should_receive(:fetch_new_token).and_return(anything)
          room.should_receive(:join_url)
            .with(user.name, :attendee, nil, hash_including(:createTime => time))
        }
        it ("uses the createTime") { get :join, :id => room.to_param }
      end

      context "if the createTime is blank" do
        before(:each) {
          room.stub(:create_time).and_return("")
          room.should_receive(:fetch_new_token).and_return(anything)
          room.should_receive(:join_url)
            .with(user.name, :attendee, nil, hash_not_including(:createTime))
        }
        it ("does not use the createTime") { get :join, :id => room.to_param }
=======
      context "userID is blank" do
        before(:each) {
          user.id = ""
          room.should_receive(:fetch_new_token).and_return(anything)
          room.should_receive(:join_url)
            .with(user.name, :attendee, nil, hash_not_including(:userID))
        }
        it("does not use the userID") { get :join, :id => room.to_param }
      end

      context "userID is not blank" do
        before(:each) {
          room.should_receive(:fetch_new_token).and_return(anything)
          room.should_receive(:join_url)
            .with(user.name, :attendee, nil, hash_including(:userID => user.id))
        }
        it("uses the userID") { get :join, :id => room.to_param }
>>>>>>> f1329248
      end
    end

    context "when the user doesn't have permission to join the meeting" do
      before {
        room.should_receive(:fetch_is_running?).at_least(:once).and_return(true)
        room.should_not_receive(:create_meeting)
        room.should_receive(:fetch_new_token).and_return(nil)
        room.should_receive(:join_url)
          .with(user.name, :attendee, anything, anything)
          .and_return(nil)
      }
      before(:each) { get :join, :id => room.to_param }
      it { should respond_with(:redirect) }
      it { should redirect_to(http_referer) }
      it { should set_the_flash.to(I18n.t('bigbluebutton_rails.rooms.errors.join.not_running')) }
    end

    context "in a mobile device" do
      before {
        room.should_receive(:fetch_is_running?).at_least(:once).and_return(true)
        room.should_not_receive(:create_meeting)
        room.should_receive(:fetch_new_token).and_return(nil)
        browser = double()
        browser.should_receive(:mobile?).twice.and_return(true)
        controller.stub(:browser).and_return(browser)
      }

      context "and the url uses 'http'" do
        before {
          room.should_receive(:join_url)
            .and_return("http://test.com/join/url")
        }
        before(:each) { get :join, :id => room.to_param, :auto_join => true }
        it { should respond_with(:redirect) }
        it { should redirect_to("bigbluebutton://test.com/join/url") }
      end

      context "and the url a protocol other than 'http'" do
        before {
          room.should_receive(:join_url)
            .and_return("any://test.com/join/url")
        }
        before(:each) { get :join, :id => room.to_param, :auto_join => true }
        it { should respond_with(:redirect) }
        it { should redirect_to("bigbluebutton://test.com/join/url") }
      end

      context "and the flag :desktop is set" do
        before {
          room.should_receive(:join_url)
            .and_return("http://test.com/join/url")
        }
        before(:each) { get :join, :id => room.to_param, :auto_join => true, :desktop => true }
        it { should respond_with(:redirect) }
        it { should redirect_to("http://test.com/join/url") }
      end
    end

    context "when an exception is thrown" do
      let(:bbb_error_msg) { SecureRandom.hex(250) }
      let(:bbb_error) { BigBlueButton::BigBlueButtonException.new(bbb_error_msg) }
      before {
        room.should_receive(:fetch_is_running?).at_least(:once).and_return(true)
        room.should_receive(:join_url) { raise bbb_error }
      }
      before(:each) { get :join, :id => room.to_param }
      it { should respond_with(:redirect) }
      it { should redirect_to(http_referer) }
      it { should set_the_flash.to(bbb_error_msg[0..200]) }
    end

  end

end<|MERGE_RESOLUTION|>--- conflicted
+++ resolved
@@ -1013,28 +1013,19 @@
           room.should_receive(:fetch_new_token).and_return(nil)
           room.should_receive(:join_url)
             .with(user.name, :attendee, nil, hash_not_including(:configToken))
-<<<<<<< HEAD
             .and_return("http://test.com/join/url/")
-=======
-            .and_return("http://test.com/join/url")
->>>>>>> f1329248
         }
         it("does not use the token") { get :join, :id => room.to_param }
       end
     end
 
-<<<<<<< HEAD
-    context ("pass createTime parameter to join_url") do
+    context "pass createTime parameter to join_url" do
       let(:time) { DateTime.now }
-=======
-    context "pass userID to join url" do
->>>>>>> f1329248
       before {
         room.should_receive(:fetch_is_running?).at_least(:once).and_return(true)
         room.should_not_receive(:create_meeting)
       }
 
-<<<<<<< HEAD
       context "if the createTime is not blank" do
         before(:each) {
           room.stub(:create_time).and_return(time)
@@ -1053,7 +1044,15 @@
             .with(user.name, :attendee, nil, hash_not_including(:createTime))
         }
         it ("does not use the createTime") { get :join, :id => room.to_param }
-=======
+      end
+    end
+
+    context "pass userID to join url" do
+      before {
+        room.should_receive(:fetch_is_running?).at_least(:once).and_return(true)
+        room.should_not_receive(:create_meeting)
+      }
+
       context "userID is blank" do
         before(:each) {
           user.id = ""
@@ -1071,7 +1070,6 @@
             .with(user.name, :attendee, nil, hash_including(:userID => user.id))
         }
         it("uses the userID") { get :join, :id => room.to_param }
->>>>>>> f1329248
       end
     end
 
