--- conflicted
+++ resolved
@@ -66,12 +66,8 @@
           put :update, :id => @server.to_param, :bigbluebutton_server => new_server.attributes, :format => 'json'
         }
         it { should respond_with(:success) }
-<<<<<<< HEAD
         it { should respond_with_content_type('application/json') }
-=======
-        it { should respond_with_content_type(:json) }
         it { response.body.should eq("true") }
->>>>>>> da9b9af1
       end
 
       context "on failure" do
@@ -94,12 +90,8 @@
         delete :destroy, :id => @server.to_param, :format => 'json'
       end
       it { should respond_with(:success) }
-<<<<<<< HEAD
       it { should respond_with_content_type('application/json') }
-=======
-      it { should respond_with_content_type(:json) }
       it { response.body.should eq("true") }
->>>>>>> da9b9af1
     end
 
     describe "#activity" do
